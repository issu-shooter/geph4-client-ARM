--- conflicted
+++ resolved
@@ -342,14 +342,9 @@
             }
         },
         common_opt.get_binder_client(),
-<<<<<<< HEAD
-        get_creds,
-=======
         &auth_opt.username,
         &auth_opt.password,
         common_opt.binder_mizaru_free.clone(),
-        common_opt.binder_mizaru_plus.clone(),
->>>>>>> 2a78c2d6
     );
 
     Ok(cbc)
