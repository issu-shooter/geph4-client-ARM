--- conflicted
+++ resolved
@@ -3,24 +3,10 @@
 use crate::runtime;
 use bytes::Bytes;
 use flume::{Receiver, Sender};
-use governor::{Quota, RateLimiter};
 use smol::prelude::*;
-<<<<<<< HEAD
+use std::collections::{HashMap, HashSet, VecDeque};
 use std::sync::atomic::{AtomicU64, AtomicU8, Ordering};
-=======
->>>>>>> 58fa58de
 use std::time::Duration;
-use std::{
-    collections::{HashMap, HashSet, VecDeque},
-    num::NonZeroU32,
-};
-<<<<<<< HEAD
-=======
-use std::{
-    sync::atomic::{AtomicU64, AtomicU8, Ordering},
-    time::Instant,
-};
->>>>>>> 58fa58de
 
 async fn infal<T, E, F: Future<Output = std::result::Result<T, E>>>(fut: F) -> T {
     match fut.await {
@@ -51,13 +37,8 @@
 impl Session {
     /// Creates a tuple of a Session and also a channel with which stuff is fed into the session.
     pub fn new(cfg: SessionConfig) -> Self {
-<<<<<<< HEAD
-        let (send_tosend, recv_tosend) = flume::bounded(1000);
-        let (send_input, recv_input) = flume::bounded(1000);
-=======
         let (send_tosend, recv_tosend) = flume::bounded(2000);
         let (send_input, recv_input) = flume::bounded(2000);
->>>>>>> 58fa58de
         let (s, r) = flume::unbounded();
         let task = runtime::spawn(session_loop(cfg, recv_tosend, send_input, r));
         Session {
@@ -76,10 +57,10 @@
 
     /// Takes a Bytes to be sent and stuffs it into the session.
     pub async fn send_bytes(&self, to_send: Bytes) {
-        if self.send_tosend.try_send(to_send).is_err() {
-            log::warn!("overflowed send buffer at session!");
-        }
-        // drop(self.send_tosend.send_async(to_send).await)
+        // if self.send_tosend.try_send(to_send).is_err() {
+        //     log::warn!("overflowed send buffer at session!");
+        // }
+        drop(self.send_tosend.send_async(to_send).await)
     }
 
     /// Waits until the next application input is decoded by the session.
@@ -118,13 +99,8 @@
     // sending loop
     let send_loop = async {
         let shaper = RateLimiter::direct_with_clock(
-<<<<<<< HEAD
-            Quota::per_second(NonZeroU32::new(20000u32).unwrap())
-                .allow_burst(NonZeroU32::new(128).unwrap()),
-=======
             Quota::per_second(NonZeroU32::new(10000u32).unwrap())
                 .allow_burst(NonZeroU32::new(1).unwrap()),
->>>>>>> 58fa58de
             &governor::clock::MonotonicClock::default(),
         );
         let mut frame_no = 0u64;
@@ -376,11 +352,7 @@
             let median = {
                 let mut lala: Vec<f64> = self.loss_samples.iter().cloned().collect();
                 lala.sort_unstable_by(|a, b| a.partial_cmp(b).unwrap());
-<<<<<<< HEAD
-                lala[lala.len() / 8]
-=======
                 lala[lala.len() / 4]
->>>>>>> 58fa58de
             };
             self.median = median
         }
